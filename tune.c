/*
    Copyright (C) 2020 D.H.J. Polymath

    This file is part of the tune-params code repository.

    tune-params is free software: you can redistribute it and/or modify it under
    the terms of the GNU Lesser General Public License (LGPL) as published
    by the Free Software Foundation; either version 2.1 of the License, or
    (at your option) any later version.  See <http://www.gnu.org/licenses/>.
*/

#include "acb_dirichlet.h"

static void
check_arb_accuracy(const arb_t x, const char *name)
{
    const slong required_bits = 16;
    slong bits = arb_rel_accuracy_bits(x);
    if (bits < required_bits)
    {
        flint_printf("%s has only %ld relative accuracy bits\n",
                name, bits);
        flint_abort();
    }
}

static void
_arb_div_si_si(arb_t res, slong a, slong b, slong prec)
{
    arb_set_si(res, a);
    arb_div_si(res, res, b, prec);
}

static void
_arb_inv_si(arb_t res, slong n, slong prec)
{
    arb_set_si(res, n);
    arb_inv(res, res, prec);
}

static void
_arb_get_approx_floor_fmpz(fmpz_t z, const arb_t x, slong prec)
{
    arf_t u;
    arf_init(u);
    arb_get_lbound_arf(u, x, prec);
    arf_get_fmpz(z, u, ARF_RND_DOWN);
    arf_clear(u);
}

/* Aggregate parameter values for multieval error calculations. */
typedef struct
{
    slong A;
    slong B;
    slong J;
    slong K;
    slong sigma_grid;
    slong sigma_interp;
    slong prec;
    slong hnum;
    slong hden;
    slong Hnum;
    slong Hden;
    slong Ns_max;
    fmpz T;
    arb_struct t0;
}
agg_struct;
typedef agg_struct agg_t[1];
typedef agg_struct * agg_ptr;
typedef const agg_struct * agg_srcptr;

static void
agg_init(agg_t agg)
{
    arb_init(&agg->t0);
    fmpz_init(&agg->T);
}

static void
agg_clear(agg_t agg)
{
    arb_clear(&agg->t0);
    fmpz_clear(&agg->T);
}

static void
agg_set(agg_t res, const agg_t p)
{
    res->A = p->A;
    res->B = p->B;
    res->J = p->J;
    res->K = p->K;
    res->sigma_grid = p->sigma_grid;
    res->sigma_interp = p->sigma_interp;
    res->prec = p->prec;
    res->hnum = p->hnum;
    res->hden = p->hden;
    res->Hnum = p->Hnum;
    res->Hden = p->Hden;
    res->Ns_max = p->Ns_max;
    arb_set(&res->t0, &p->t0);
    fmpz_set(&res->T, &p->T);
}

static void
agg_print_table_header()
{
    flint_printf("k\tm\tA\tB\tnsmax\tK\tgrid\tinterp\tlogT\tlogJ\th\tH\n");
}

static void
agg_print_table_row(const agg_t p, slong k, slong m)
{
    arb_t x;
    arb_init(x);
    flint_printf("%ld\t%ld\t%ld\t%ld\t%ld\t%ld\t%ld\t%ld\t",
            k, m, p->A, p->B, p->Ns_max, p->K, p->sigma_grid, p->sigma_interp);
    arb_log(x, &p->t0, p->prec);
    flint_printf("%lf\t", arf_get_d(arb_midref(x), ARF_RND_NEAR));
    flint_printf("%lf\t", log(p->J));
    flint_printf("%lf\t", p->hnum / (double) p->hden);
    flint_printf("%lf\n", p->Hnum / (double) p->Hden);
    arb_clear(x);
}

static void
agg_printf(const agg_t p)
{
    flint_printf("A = %ld\n", p->A);
    flint_printf("B = %ld\n", p->B);
    flint_printf("J = %ld\n", p->J);
    flint_printf("K = %ld\n", p->K);
    flint_printf("sigma_grid = %ld\n", p->sigma_grid);
    flint_printf("sigma_interp = %ld\n", p->sigma_interp);
    flint_printf("prec (for error estimation) = %ld\n", p->prec);
    flint_printf("prec (for zeros computation) = %ld\n",
            p->prec + fmpz_sizeinbase(&p->T, 2));
    flint_printf("h = %ld/%ld = %lf\n",
            p->hnum, p->hden, p->hnum / (double) p->hden);
    flint_printf("H = %ld/%ld = %lf\n",
            p->Hnum, p->Hden, p->Hnum / (double) p->Hden);
    flint_printf("Ns_max = %ld\n", p->Ns_max);
    flint_printf("T = "); fmpz_print(&p->T); flint_printf("\n");
}

/* approximate interpolation error */
static int
_get_interpolation_error(arb_t res, const agg_t p)
{
    arb_t c1, c3, H;

    arb_init(c1);
    arb_init(c3);
    arb_init(H);

    _arb_div_si_si(H, p->Hnum, p->Hden, p->prec);
    acb_dirichlet_platt_i_bound(
            c1, &p->t0, p->A, H, p->sigma_interp, p->prec);
    acb_dirichlet_platt_bound_C3(
            c3, &p->t0, p->A, H, p->Ns_max, p->prec);
    arb_add(res, c1, c3, p->prec);
    check_arb_accuracy(res, "interpolation error");

    arb_clear(c1);
    arb_clear(c3);
    arb_clear(H);

    return 1;
}

/*
 * Returns nonzero on success.
 */
static int
_get_K_truncation_error(arb_t res, const agg_t p)
{
    arb_t h, c, xi;

    arb_init(h);
    arb_init(c);
    arb_init(xi);

    _arb_div_si_si(h, p->hnum, p->hden, p->prec);
    _arb_inv_si(xi, p->B, p->prec);
    arb_mul_2exp_si(xi, xi, -1);
    arb_sqrt_ui(c, (ulong) p->J, p->prec);
    arb_mul_2exp_si(c, c, 1);
    arb_sub_ui(c, c, 1, p->prec);
    acb_dirichlet_platt_lemma_B2(res, p->K, h, xi, p->prec);
    arb_mul(res, res, c, p->prec);
    check_arb_accuracy(res, "K truncation error");

    arb_clear(h);
    arb_clear(c);
    arb_clear(xi);

    return 1;
}

/*
 * Returns nonzero on success.
 */
static int
_get_J_truncation_error(arb_t res, const agg_t p)
{
    arb_t h;
    arb_init(h);
    _arb_div_si_si(h, p->hnum, p->hden, p->prec);
    acb_dirichlet_platt_lemma_B1(res, p->sigma_grid, &p->t0, h, p->J, p->prec);
    check_arb_accuracy(res, "J truncation error");
    arb_clear(h);
    return 1;
}

/* a very rough error estimate of grid evaluation */
static int
_get_sum_of_errors(arb_t res, const agg_t p)
{
    arb_t x, err, ratio, c, xi, h;
    arb_t min_err, max_err, total_err;
    const int v = 0;

    arb_init(x);
    arb_init(err);
    arb_init(ratio);
    arb_init(c);
    arb_init(xi);
    arb_init(h);
    arb_init(min_err);
    arb_init(max_err);
    arb_init(total_err);

    _arb_div_si_si(h, p->hnum, p->hden, p->prec);
    _arb_inv_si(xi, p->B, p->prec);
    arb_mul_2exp_si(xi, xi, -1);

    if (v) flint_printf("(2) Adding Lemma A.5 truncation error... ");
    acb_dirichlet_platt_lemma_A5(err, p->B, h, 0, p->prec);
    arb_add(total_err, total_err, err, p->prec);

    if (v) flint_printf("(4) Adding Lemma A.7 truncation error... ");
    acb_dirichlet_platt_lemma_A7(
            err, p->sigma_grid, &p->t0, h, 0, p->A, p->prec);
    arb_add(total_err, total_err, err, p->prec);

    if (v) flint_printf("Adding Lemma B.1 truncation error for finite J... ");
    acb_dirichlet_platt_lemma_B1(err, p->sigma_grid, &p->t0, h, p->J, p->prec);
    arb_add(total_err, total_err, err, p->prec);
    if (v) {arb_printd(err, 20); flint_printf("\n");}

    if (v) flint_printf("Adding Lemma B.2 truncation error for finite K... ");
    arb_sqrt_ui(c, (ulong) p->J, p->prec);
    arb_mul_2exp_si(c, c, 1);
    arb_sub_ui(c, c, 1, p->prec);
    acb_dirichlet_platt_lemma_B2(err, p->K, h, xi, p->prec);
    arb_mul(err, err, c, p->prec);
    arb_add(total_err, total_err, err, p->prec);
    if (v) {arb_printd(err, 20); flint_printf("\n");}

    if (v) flint_printf("(6) Adding Lemma A.9 truncation error... ");
    acb_dirichlet_platt_lemma_A9(err, p->sigma_grid, &p->t0, h, p->A, p->prec);
    arb_add(total_err, total_err, err, p->prec);
    if (v) {arb_printd(err, 20); flint_printf("\n");}

    if (v) flint_printf("(8) Adding Lemma A.11 truncation error... ");
    acb_dirichlet_platt_lemma_A11(err, &p->t0, h, p->B, p->prec);
    arb_add(total_err, total_err, err, p->prec);
    if (v) {arb_printd(err, 20); flint_printf("\n");}

    arb_set(res, total_err);
    check_arb_accuracy(res, "sum of grid errors");

    arb_clear(x);
    arb_clear(err);
    arb_clear(ratio);
    arb_clear(c);
    arb_clear(xi);
    arb_clear(h);
    arb_clear(min_err);
    arb_clear(max_err);
    arb_clear(total_err);
    return 1;
}


/* An interpolation parameter. */
static slong
_update_interpolation_sigma(const agg_t agg)
{
    slong i, best_sigma;
    arb_t c1, H;
    mag_t m, best_m;
    agg_t p;
    int isfirst = 1;
    int v = 0;

    arb_init(c1);
    arb_init(H);
    mag_init(m);
    mag_init(best_m);
    agg_init(p);

    agg_set(p, agg);
    _arb_div_si_si(H, p->Hnum, p->Hden, p->prec);

    if (agg->sigma_interp % 2 == 0 || agg->sigma_interp < 3)
    {
        flint_printf("invalid initial sigma for interpolation: %wd\n",
                agg->sigma_interp);
        flint_abort();
    }

    for (i = -10; i <= 10; i += 2)
    {
        if (agg->sigma_interp + i < 3)
            continue;
        if (v) flint_printf("p->sigma_interp: %wd\n", p->sigma_interp);
        p->sigma_interp = agg->sigma_interp + i;
        if (p->sigma_interp % 2 == 0 || p->sigma_interp < 3)
        {
            flint_printf("invalid sigma for interpolation: %wd\n",
                    p->sigma_interp);
            flint_abort();
        }
        acb_dirichlet_platt_i_bound(c1,
                &p->t0, p->A, H, p->sigma_interp, p->prec);
        check_arb_accuracy(c1, "i bound in interpolation sigma update");
        arb_get_mag(m, c1);
        if (isfirst || mag_cmp(m, best_m) < 0)
        {
            mag_set(best_m, m);
            best_sigma = p->sigma_interp;
        }
        isfirst = 0;
    }

    arb_clear(c1);
    arb_clear(H);
    mag_clear(m);
    mag_clear(best_m);
    agg_clear(p);

    return best_sigma;
}

/* An interpolation parameter. */
static slong
_update_Hnum(const agg_t agg)
{
    slong i, best_Hnum;
    arb_t cost;
    mag_t m, best_m;
    agg_t p;
    int isfirst = 1;

    arb_init(cost);
    mag_init(m);
    mag_init(best_m);
    agg_init(p);

    agg_set(p, agg);

    for (i = -agg->Hden; i <= agg->Hden; i++)
    {
        if (agg->Hnum + i < 1)
            continue;
        p->Hnum = agg->Hnum + i;
        _get_interpolation_error(cost, p);
        arb_get_mag(m, cost);
        if (isfirst || mag_cmp(m, best_m) < 0)
        {
            mag_set(best_m, m);
            best_Hnum = p->Hnum;
        }
        isfirst = 0;
    }

    arb_clear(cost);
    mag_clear(m);
    mag_clear(best_m);
    agg_clear(p);

    return best_Hnum;
}

/*
 * Find small K whose associated truncation error is negligible
 * compared to the estimated interpolation error.
 */
static slong
_binary_search_K(const agg_t agg, const arb_t interpolation_error,
        slong low, slong high)
{
    int v = 0;
    if (high - low < 2)
    {
        return high;
    }
    else
    {
        arb_t err, midprop;
        agg_t p;
        slong mid;

        arb_init(err);
        arb_init(midprop);
        agg_init(p);

        agg_set(p, agg);

        mid = (high + low) >> 1;
        p->K = mid;
        if (!_get_K_truncation_error(midprop, p))
        {
            flint_printf("failed to compute a bound\n");
            flint_abort();
        }
        arb_div(midprop, midprop, interpolation_error, p->prec);
        if (v)
        {
            flint_printf("error proportion for K=%wd: ", mid);
            arb_printd(midprop, 20); flint_printf("\n");
        }
        arb_mul_2exp_si(midprop, midprop, 3);
        arb_log(midprop, midprop, p->prec);
        if (arb_is_negative(midprop))
        {
            return _binary_search_K(p, interpolation_error, low, mid);
        }
        else
        {
            return _binary_search_K(p, interpolation_error, mid, high);
        }

        arb_clear(err);
        arb_clear(midprop);
        agg_clear(p);
    }
}

/*
 * Find small J whose associated truncation error is negligible
 * compared to the estimated interpolation error.
 */
static slong
_binary_search_J(const agg_t agg, const arb_t interpolation_error,
        slong low, slong high)
{
    int v = 0;
    if (high - low < 2)
    {
        return high;
    }
    else
    {
        arb_t err, midprop;
        agg_t p;
        slong mid;

        arb_init(err);
        arb_init(midprop);
        agg_init(p);

        agg_set(p, agg);

        mid = (high + low) >> 1;
        p->J = mid;
        if (!_get_J_truncation_error(midprop, p))
        {
            flint_printf("failed to compute a bound\n");
            flint_abort();
        }
        arb_div(midprop, midprop, interpolation_error, p->prec);
        if (v)
        {
            flint_printf("error proportion for J=%wd: ", mid);
            arb_printd(midprop, 20); flint_printf("\n");
        }
        arb_mul_2exp_si(midprop, midprop, 3);
        arb_log(midprop, midprop, p->prec);
        if (arb_is_negative(midprop))
        {
            return _binary_search_J(p, interpolation_error, low, mid);
        }
        else
        {
            return _binary_search_J(p, interpolation_error, mid, high);
        }

        arb_clear(err);
        arb_clear(midprop);
        agg_clear(p);
    }
}

static slong
_update_hnum(const agg_t agg)
{
    arb_t err;
    arb_t best_err;
    slong best_hnum;
    slong i, c;
    int isfirst = 1;
    int v = 0;
    agg_t p;

    agg_init(p);
    arb_init(err);
    arb_init(best_err);

    agg_set(p, agg);

    c = 1;
    for (i = -c*agg->hden; i <= c*agg->hden; i++)
    {
        p->hnum = agg->hnum + i;
        if (!_get_sum_of_errors(err, p))
        {
            flint_printf("failed to compute a bound\n");
            flint_abort();
        }
        if (isfirst || arb_lt(err, best_err))
        {
            arb_set(best_err, err);
            best_hnum = p->hnum;
        }
        if (v)
        {
            flint_printf("%wd / %wd\t", p->hnum, p->hden);
            arb_printd(err, 20); flint_printf("\n");
        }
        isfirst = 0;
    }

    agg_clear(p);
    arb_clear(err);
    arb_clear(best_err);

    return best_hnum;
}

static slong
_update_grid_sigma(const agg_t agg)
{
    agg_t p;
    arb_t err, best_err;
    slong i, best_sigma;
    int isfirst = 1;
    int v = 0;
    slong offset[] = {
        -80, -40, -20, -10, -8, -6, -4, -2, 0,
        2, 4, 6, 8, 10, 20, 40, 80};

    agg_init(p);
    arb_init(err);
    arb_init(best_err);

    agg_set(p, agg);

    if (agg->sigma_grid % 2 == 0 || agg->sigma_grid < 3)
    {
        flint_printf("invalid initial sigma for grid: %wd\n", agg->sigma_grid);
        flint_abort();
    }

    for (i = 0; i < 17; i++)
    {
        if (agg->sigma_grid + offset[i] < 3)
            continue;
        p->sigma_grid = agg->sigma_grid + offset[i];
        if (p->sigma_grid % 2 == 0 || p->sigma_grid < 3)
        {
            flint_printf("invalid sigma for grid: %wd\n", p->sigma_grid);
            flint_abort();
        }
        if (!_get_sum_of_errors(err, p))
        {
            flint_printf("failed to compute a bound\n");
            flint_abort();
        }
        if (isfirst || arb_lt(err, best_err))
        {
            best_sigma = p->sigma_grid;
            arb_set(best_err, err);
        }
        if (v)
        {
            flint_printf("%wd\t", p->sigma_grid);
            arb_printd(err, 20); flint_printf("\n");
        }
        isfirst = 0;
    }

    agg_clear(p);
    arb_clear(err);
    arb_clear(best_err);

    return best_sigma;
}

/* all params are output except for n which indicates nth zero */
static void
_get_params_A8_n1e4(fmpz_t T, slong *A, slong *B, slong *prec,
        slong *sigma_grid, slong *K, slong *J,
        slong *hnum, slong *hden,
        slong *sigma_interp, slong *Hnum, slong *Hden, slong *Ns_max,
        const fmpz_t n)
{
    fmpz_t k;
    arb_t g;
    slong Abits, Bbits;

    fmpz_init(k);
    arb_init(g);

    *prec = 64;
    *Ns_max = 200;

    /* Estimate the height of the nth zero using gram points --
     * it's predicted to fall between g(n-2) and g(n-1). */
    fmpz_sub_ui(k, n, 2);
    acb_dirichlet_gram_point(g, k, NULL, NULL, *prec);
    _arb_get_approx_floor_fmpz(T, g, *prec);

    Abits = 3;
    Bbits = 12;
    *A = 1 << Abits;
    *B = 1 << Bbits;

    *J = 69;
    *K = 61;

    *hnum = 348;
    *hden = 4;

    *sigma_grid = 1543;

    *Hnum = 72;
    *Hden = 64;
    *sigma_interp = 27;

    fmpz_clear(k);
    arb_clear(g);
}

/* all params are output except for n which indicates nth zero */
static void
_get_params_A16_n1e17(fmpz_t T, slong *A, slong *B, slong *prec,
        slong *sigma_grid, slong *K, slong *J,
        slong *hnum, slong *hden,
        slong *sigma_interp, slong *Hnum, slong *Hden, slong *Ns_max,
        const fmpz_t n)
{
    fmpz_t k;
    arb_t g;
    slong Abits, Bbits;

    fmpz_init(k);
    arb_init(g);

    /* Default prec. */
    *prec = 64;

    /* Default max number of interpolation points on either side. */
    *Ns_max = 300;

    /* Estimate the height of the nth zero using gram points --
     * it's predicted to fall between g(n-2) and g(n-1). */
    fmpz_sub_ui(k, n, 2);
    acb_dirichlet_gram_point(g, k, NULL, NULL, *prec);
    _arb_get_approx_floor_fmpz(T, g, *prec);

    Abits = 4;
    Bbits = 13;
    *A = 1 << Abits;
    *B = 1 << Bbits;

    *J = 74215077;
    *K = 74;

    *hnum = 662;
    *hden = 4;

    *sigma_grid = 4005;

    /*
    *Hnum = 48;
    *Hden = 64;
    *sigma_interp = 19;
    */
    *Hnum = 40;
    *Hden = 64;
    *sigma_interp = 23;

    fmpz_clear(k);
    arb_clear(g);
}

/* all params are output except for n which indicates nth zero */
static void
_get_params_A16_n1e22(fmpz_t T, slong *A, slong *B, slong *prec,
        slong *sigma_grid, slong *K, slong *J,
        slong *hnum, slong *hden,
        slong *sigma_interp, slong *Hnum, slong *Hden, slong *Ns_max,
        const fmpz_t n)
{
    fmpz_t k;
    arb_t g;
    slong Abits, Bbits;

    fmpz_init(k);
    arb_init(g);

    /* Default prec. */
    *prec = 64;

    /* Default max number of interpolation points on either side. */
    *Ns_max = 300;

    /* Estimate the height of the nth zero using gram points --
     * it's predicted to fall between g(n-2) and g(n-1). */
    fmpz_sub_ui(k, n, 2);
    acb_dirichlet_gram_point(g, k, NULL, NULL, *prec);
    _arb_get_approx_floor_fmpz(T, g, *prec);

    Abits = 4;
    Bbits = 13;
    *A = 1 << Abits;
    *B = 1 << Bbits;

    *J = 19957244503;
    *K = 63;

    *hnum = 702;
    *hden = 4;

    *sigma_grid = 3901;

    *Hnum = 52;
    *Hden = 64;
    *sigma_interp = 19;

    fmpz_clear(k);
    arb_clear(g);
}

static void
_get_params_A4_n1e4(agg_ptr p, const fmpz_t n)
{
    fmpz_t k;
    arb_t g;
    slong Abits, Bbits;

    fmpz_init(k);
    arb_init(g);

    /* Default prec. */
    p->prec = 64;

    /* Default max number of interpolation points on either side. */
    p->Ns_max = 100;

    /* Estimate the height of the nth zero using gram points --
     * it's predicted to fall between g(n-2) and g(n-1). */
    fmpz_sub_ui(k, n, 2);
    acb_dirichlet_gram_point(g, k, NULL, NULL, p->prec);
    _arb_get_approx_floor_fmpz(&p->T, g, p->prec);

    Abits = 2;
    Bbits = 6;
    p->A = 1 << Abits;
    p->B = 1 << Bbits;

    p->J = 1000;
    p->K = 28;

    p->hnum = 3*64;
    p->hden = 1*64;

    p->sigma_grid = 31;

    p->Hnum = 1*64;
    p->Hden = 1*64;
    p->sigma_interp = 21;

    fmpz_clear(k);
    arb_clear(g);
}


void run(agg_t res, const agg_t p_initial, const fmpz_t n, slong k, slong m)
{
    slong Jmax;
    agg_t p, prev;
    arb_t err, interpolation_error, g;
    const slong itermax = 100;
    slong iter;
    fmpz_t u;

    arb_init(err);
    arb_init(interpolation_error);
    arb_init(g);
    fmpz_init(u);
    agg_init(p);
    agg_init(prev);

    agg_set(p, p_initial);

    /* set T, t0, Jmax */
    fmpz_sub_ui(u, n, 2);
    acb_dirichlet_gram_point(g, u, NULL, NULL, p->prec);
    _arb_get_approx_floor_fmpz(&p->T, g, p->prec);
    arb_set_fmpz(&p->t0, &p->T);
    fmpz_sqrt(u, &p->T);
    Jmax = 1000 + 4*fmpz_get_ui(u);

    for (iter = 1; iter <= itermax; iter++)
    {
        flint_fprintf(stderr, "*");
        agg_set(prev, p);

        p->Hnum = _update_Hnum(p);
        _get_interpolation_error(interpolation_error, p);

        p->sigma_interp = _update_interpolation_sigma(p);
        _get_interpolation_error(interpolation_error, p);

        if (p->Hnum == prev->Hnum &&
            p->sigma_interp == prev->sigma_interp)
        {
            break;
        }
    }

    p->J = _binary_search_J(p, interpolation_error, 1, Jmax);
    _get_sum_of_errors(err, p);

    /*
    p->K = _binary_search_K(p, interpolation_error, 1, 500);
    _get_sum_of_errors(err, p);
    */

    for (iter = 1; iter <= itermax; iter++)
    {
        flint_fprintf(stderr, ".");
        agg_set(prev, p);

        p->hnum = _update_hnum(p);
        _get_sum_of_errors(err, p);

        /*
        p->sigma_grid = _update_grid_sigma(p);
        _get_sum_of_errors(err, p);
        */

        p->J = _binary_search_J(p, interpolation_error, 1, Jmax);
        _get_sum_of_errors(err, p);

        /*
        p->K = _binary_search_K(p, interpolation_error, 1, 500);
        _get_sum_of_errors(err, p);
        */

        if (p->J == prev->J &&
            p->K == prev->K &&
            p->hnum == prev->hnum &&
            p->sigma_grid == prev->sigma_grid)
        {
            break;
        }
    }

    agg_print_table_row(p, k, m);
    agg_set(res, p);

finish:

    arb_clear(err);
    arb_clear(interpolation_error);
    arb_clear(g);
    fmpz_clear(u);
    agg_clear(p);
    agg_clear(prev);
}

void _fmpz_k_1em(fmpz_t n, slong k, slong m)
{
    fmpz_set_ui(n, 10);
    fmpz_pow_ui(n, n, m);
    fmpz_mul_ui(n, n, k);
}

int main()
{
    fmpz_t n;
    slong i, k, m;
    agg_t p;
<<<<<<< HEAD
    const slong mstart = 4;
    const slong mstop = 5;
    //const slong ncoeffs = 3;
    //const slong coeffs[] = {1, 2, 5};
    const slong ncoeffs = 9;
    const slong coeffs[] = {1, 2, 3, 4, 5, 6, 7, 8, 9};
=======
    const slong mstart = 7;
    const slong mstop = 15;
    const slong ncoeffs = 3;
    const slong coeffs[] = {1, 2, 5};
>>>>>>> df2cd42d

    /*
     * Disable the stdout buffer so that no message is lost
     * if the program crashes or is interrupted
     */
    setbuf(stdout, NULL);

    agg_print_table_header();

    fmpz_init(n);
    agg_init(p);

    /* n = k * 10^m */
<<<<<<< HEAD
    _fmpz_k_1em(n, 1, mstart);
    /*
    _get_params_A4_n1e4(
=======
    k = 1;
    m = mstart;
    _fmpz_k_1em(n, k, m);
    _get_params_A8_n1e4(
>>>>>>> df2cd42d
            &p->T, &p->A, &p->B, &p->prec, &p->sigma_grid,
            &p->K, &p->J, &p->hnum, &p->hden,
            &p->sigma_interp, &p->Hnum, &p->Hden, &p->Ns_max, n);
    */
    _get_params_A4_n1e4(p, n);
    arb_set_fmpz(&p->t0, &p->T);

    for (m = mstart; m <= mstop; m++)
    {
        slong end = m < mstop ? ncoeffs : 1;
        for (i = 0; i < end; i++)
        {
            k = coeffs[i];
            _fmpz_k_1em(n, k, m);
            flint_fprintf(stderr, "%ld*10^%ld ", k, m);
            run(p, p, n, k, m);
            flint_fprintf(stderr, "\n");
        }
    }

    fmpz_clear(n);
    agg_clear(p);

    flint_cleanup();
    return 0;
}<|MERGE_RESOLUTION|>--- conflicted
+++ resolved
@@ -897,19 +897,12 @@
     fmpz_t n;
     slong i, k, m;
     agg_t p;
-<<<<<<< HEAD
     const slong mstart = 4;
     const slong mstop = 5;
     //const slong ncoeffs = 3;
     //const slong coeffs[] = {1, 2, 5};
     const slong ncoeffs = 9;
     const slong coeffs[] = {1, 2, 3, 4, 5, 6, 7, 8, 9};
-=======
-    const slong mstart = 7;
-    const slong mstop = 15;
-    const slong ncoeffs = 3;
-    const slong coeffs[] = {1, 2, 5};
->>>>>>> df2cd42d
 
     /*
      * Disable the stdout buffer so that no message is lost
@@ -923,16 +916,9 @@
     agg_init(p);
 
     /* n = k * 10^m */
-<<<<<<< HEAD
     _fmpz_k_1em(n, 1, mstart);
     /*
     _get_params_A4_n1e4(
-=======
-    k = 1;
-    m = mstart;
-    _fmpz_k_1em(n, k, m);
-    _get_params_A8_n1e4(
->>>>>>> df2cd42d
             &p->T, &p->A, &p->B, &p->prec, &p->sigma_grid,
             &p->K, &p->J, &p->hnum, &p->hden,
             &p->sigma_interp, &p->Hnum, &p->Hden, &p->Ns_max, n);
